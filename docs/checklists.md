<!-- TODO (running list)
- close loop with all interested faculty (zhi tan, sarah o., dave rosen, michael everett, hanu, alireza)
- checklists
  - calibration
  - shake down
  - data upload
- experiment (dashboard)
  - who runs which robots
  - logs for the experiments
  - which payload goes on each robot
  - dataset naming convention and organization
- scripting
  - rosbag record should include <payload>_<date>_<time>
- timezones
  - make sure everything in GMT
- timestamped semantics
  - e.g., went through doorway, took elevator from EXP1 to EXP7
- calibration verification
  - given a fixed calibration, tries to visualize some data (e.g., stereo point
  cloud) using that calibration to make sure that it is good
- -->

This page covers all of the checklists that should be run through before, during,
and after an experiment. The checklists will be listed in the order that they
should be run through, so that anyone involved can scroll through the page
and check off the items as they are completed.

- [1. (Before) Update the payload software](#1-before-update-the-payload-software)
- [2. (Before) Check that all hardware is working](#2-before-check-that-all-hardware-is-working)
  - [2a. Power and mechanical checks](#2a-power-and-mechanical-checks)
  - [2b. Hardware-Software Checks](#2b-hardware-software-checks)
  - [2c. ROS Node Checks](#2c-ros-node-checks)
- [3. (Before) Check calibration](#3-before-check-calibration)
  - [3a. (Before) Gather calibration data](#3a-before-gather-calibration-data)
  - [3b. (Before) Process calibration data](#3b-before-process-calibration-data)
  - [3c. (Before) Check calibrations](#3c-before-check-calibrations)
  - [3d. (Before) Save calibration parameters](#3d-before-save-calibration-parameters)
- [4. (During) Run the experiment](#4-during-run-the-experiment)
  - [4a. Pre-experiment logging](#4a-pre-experiment-logging)
  - [4b. Experiment execution](#4b-experiment-execution)
- [5. (After) Offload the data](#5-after-offload-the-data)
- [6. (After) Reset the hardware](#6-after-reset-the-hardware)
- [7. (After) Verify the data](#7-after-verify-the-data)


# 1. (Before) Update the payload software

We should make sure that the payload is on the latest version of the software.
This will make sure that any fixes or improvements that have been made are
included on all payloads.

1. Make sure the right payload is on the right robot. See below table for payloads and robots.

| Payload Name | Robot Name    |
| ------------ | ------------- |
| payload0     | Spot          |
| payload1     | Go2W          |
| payload2     | Go2           |
| payload3     | AgileX Scout  |
| payload4     | AgileX Hunter |

2. Make sure the username, hostname, and password are correct for the payload.
   - Username: `neuroam`
   - Password: `neuroam`
   - Hostname: `payload0`, `payload1`, `payload2`, `payload3`, or `payload4` depending on the payload.
3. `cd ~/NeuROAM`
4. `git pull`
5. `git submodule update --init --recursive`
6. `colcon build --symlink-install`
7. `source install/setup.bash`

# 2. (Before) Check that all hardware is working

## 2a. Power and mechanical checks

1. Check that the payload is securely attached to the robot.
2. Check cables and connections: all cables should be securely connected and not damaged.
3. Check batteries: both the payload and the robot should be fully charged.
4. Camera lenses should be clean and unobstructed. The cap should be removed from the stereo cameras. Do not wipe lenses with anything other than precision wipes.

## 2b. Hardware-Software Checks

1. Disk space: run `df -h` to check that there is enough disk space on the payload.
   - The harddrive is probably under `/dev/sda1` or `/dev/nvme0n1p1`.
   - We want at least `1TB` of space under `Available` for the experiment.
   - If there is not enough space, please offload data from previous experiments to the storage server.
<<<<<<< HEAD
2. TODO: chrony/ptp status
3. Connectivity checks: try to ping every robot. You can use the script `utils/ping_robots.sh` to do this.
=======
2. Check that the GPS has a valid fix outdoors using `gpsmon`. 
3. Check that the Jetson is synced to GPS time via Chrony. `chronyc tracking` should indicate the time source as PPS. `chronyc sources` should also indicate a valid time source from PPS and GPS. `sudo ppstest` should timestamp the PPS rising edge at intervals extremely close to the top-of-second in system time (i.e. 0.9999s or 1.00001s)
4. Check that the Ouster time is synchronized `curl -i -X DELETE http://192.0.2.123/api/v1/system/network/speed_override -H "Content-Type: application/json"`
5. Connectivity checks: try to ping every robot. You can use the script `ping_robots.sh` to do this.
>>>>>>> 59014ec7
   - If a robot is not reachable, check the network connection and make sure the robot is powered on.
   - If you're looking for a specific robot, you can also independently use the `ping <ip_address>` command to check connectivity with a single robot. See the table below for the IP addresses of each payload.

<!-- table to say payload to IP mapping for ping tests -->

| Payload Name | IP Address   |
| ------------ | ------------ |
| payload0     | 10.19.30.100 |
| payload1     | 10.19.30.101 |
| payload2     | 10.19.30.102 |
| payload3     | 10.19.30.103 |
| payload4     | 10.19.30.104 |


## 2c. ROS Node Checks

1. TODO: ROS_DOMAIN_ID: Make sure that the ROS_DOMAIN_ID is set correctly for the payload. See below for the
   payloads and their corresponding ROS_DOMAIN_IDs.

| Payload Name | ROS_DOMAIN_ID |
| ------------ | ------------- |
| payload0     | 0             |
| payload1     | 1             |
| payload2     | 2             |
| payload3     | 3             |
| payload4     | 4             |

2. TODO: Launch all ROS nodes: (however we want to launch)
3. check that all nodes are running: `ros2 node list`
   1. TODO: update with node names
   2. ouster
   3. doodle-labs
   4. spinnaker
   5. vectornav
   6. ublox gps
   7. sensor monitor
4. check that all necessary topics are publishing: `ros2 topic list`
   1. TODO: update with how we want to check topics
   2. ouster: `/os_cloud_node/points`
   3. doodle-labs: `/doodle_labs/scan`
   4. spinnaker: `/spinnaker/stereo/left/image_raw` and `/spinnaker/stereo/right/image_raw`
   5. vectornav: `/vectornav/ins`
   6. ublox gps: `/ublox_gps/fix`
   7. sensor monitor: `/sensor_monitor/status`

# 3. (Before) Check calibration

## 3a. (Before) Gather calibration data

TODO: Describe how to gather calibration data for each sensor.

## 3b. (Before) Process calibration data

TODO: Describe how to process calibration data for each sensor.

## 3c. (Before) Check calibrations

TODO: Finish the calibration checks

This may get more sophisticated in the future. For now, we will check that the
estimated calibration parameters are within a reasonable range. This will ensure
that the calibration is not wildly off, but we should try to make this scheme a
little more robust in the future.

Make sure that the calibration parameters are within the following ranges:
1. TODO LIDAR to IMU transformation:
  - x: [-0.5, 0.5] m
  - y: [-0.5, 0.5] m
  - z: [-0.5, 0.5] m
  - rotation:
2. TODO Stereo camera to IMU transformation:
  - x: [-0.5, 0.5] m
  - y: [-0.5, 0.5] m
  - z: [-0.5, 0.5] m
  - rotation:
3. TODO Stereo camera params:
  - fx: [100, 1000] px
  - fy: [100, 1000] px
  - cx: [0, 1920] px
  - cy: [0, 1080] px
  - baseline: [0.05, 0.5] m
4. TODO Vectornav IMU calibration:
  - accelerometer bias: [-0.1, 0.1] m/s^2
  - gyroscope bias: [-0.1, 0.1] rad/s
5. TODO: timing offsets
6. TODO: visualize point clouds from lidar and stereo cameras to ensure that they are aligned
   - This can be done using RViz or Foxglove Studio.
   - Check that the point clouds are aligned and that there are no large gaps or misalignments.
7. Verify camera instrinsic calibration reprojection error <3px

## 3d. (Before) Save calibration parameters

TODO: where do we want to save the calibration data?

All calibration parameters should be saved to a date-stamped directory in the
payload's data directory. The directory should be `~/data/calibration/<date>/`,
where `<date>` is the date of the calibration in YYYYMMDD format.

The calibration files should have timestamped names in the format
`<calibration_name>_<payload>_<date>_<time>.yaml`, where `<payload>` is the name of the payload
(e.g., "payload1"), `<date>` is the date of the calibration in YYYYMMDD format, and
`<time>` is the time of the calibration in HHMM format.

1. Save the LIDAR to IMU transformation parameters in the file
    `lidar_imu_calibration_<payload>_<date>_<time>.yaml`
2. Save the stereo camera to IMU transformation parameters in the file
    `stereo_imu_calibration_<payload>_<date>_<time>.yaml`
3. Save the stereo camera parameters in the file
    `stereo_camera_calibration_<payload>_<date>_<time>.yaml`
4. Save the Vectornav IMU calibration parameters in the file
    `vectornav_imu_calibration_<payload>_<date>_<time>.yaml`
5. TODO: save other calibration parameters as needed.

# 4. (During) Run the experiment

## 4a. Pre-experiment logging

1. Take the following notes before starting the experiment:
   - Date and time of the experiment
   - Weather and lighting
     - e.g., sunny, cloudy, rainy, etc.
     - Temperature
   - Payload name
   - Robot name
   - Operator name
   - Any special instructions or considerations for the experiment

## 4b. Experiment execution

1. Make sure all other robots are ready
2. Go to starting position
3. Open note-taking app - audio or text is fine. This will be used to take notes
   during the experiment.
4. TODO: Launch the recording script:
5. Check that the bag being recorded is named correctly:
   - The bag should be named `<payload>_<date>_<time>.bag`, where `<payload>` is the name of the payload
     (e.g., "payload1"), `<date>` is the date of the experiment in YYYYMMDD format, and
     `<time>` is the time of the experiment start in HHMM format.
   - Example: `payload1_20231001_1200.bag` for a payload named "payload1"
     starting an experiment on October 1, 2023 at 12:00.
6. Execute the experiment plan.
7. Take notes during the experiment! Note the approximate time that each event occurs.
   1. Anytime entering or exiting a building or floor
   2. Anything else of note: going up/down stairs or elevators, encountering another robot, etc.
   3. Any unexpected events: crashes, sensor failures, etc.
8. When the experiment is complete, stop the recording script.

9. Save the notes from the experiment. Save your notes file in the format
 `notes_<payload>_<date>_<time>.extension`, where <payload> is the name of the payload
   (e.g., "payload1"), <date> is the date of the experiment in YYYYMMDD format, and
   <time> is the time of the experiment start in HHMM format.


# 5. (After) Offload the data

1. Copy the data off of the payload onto the provided portable SSD
   1. The data should be copied to the directory `/data/<payload>/`, where `<payload>` is the name of the payload (e.g., "payload1")
2. Save the notes file in the same directory as the data.
   1. Make sure the notes file is named correctly: `notes_<payload>_<date>_<time>.<extension>`
3. TODO: Using the SSD move the data to the storage server.
   - TODO: The data should be moved to the directory `/data/<payload>/<date>/`,
4. TODO: Use `checksum` to verify that the data was copied correctly.


# 6. (After) Reset the hardware

1. Power off the payload and robot.
2. Charge the batteries: both the payload and the robot should be set to fully charge.
3. TODO: clean lenses?

# 7. (After) Verify the data

1. Use `ros2 bag info` to check that the bag file is complete and has all the expected topics.
   1. TODO: update with expected topics
   - ouster: `/os_cloud_node/points`
   - doodle-labs: `/doodle_labs/scan`
   - spinnaker: `/spinnaker/stereo/left/image_raw` and `/spinnaker/stereo/right/image_raw`
   - vectornav: `/vectornav/ins`
   - ublox gps: `/ublox_gps/fix`
   - sensor monitor: `/sensor_monitor/status`
2. Visualize the data using RViz/Foxglove Studio to ensure that the data looks correct.
   1. TODO: Using the `foxglove studio` configuration saved in the `docs/foxglove` directory, open the bag file and check the following.
   2. **Point cloud**: no gaps or weird artifacts
   3. **Stereo images**: images are clear, in focus, and similar colors/exposures
   4. **IMU data**: check that the IMU data is being published and looks reasonable
3. Check the notes file to ensure that all events are logged correctly and that the timestamps
4. Once the ROS bag and notes are copied, delete the bag file from the payload to free up space.

TODO: add example of good and bad IMU data
TODO: add example of good and bag images<|MERGE_RESOLUTION|>--- conflicted
+++ resolved
@@ -84,15 +84,10 @@
    - The harddrive is probably under `/dev/sda1` or `/dev/nvme0n1p1`.
    - We want at least `1TB` of space under `Available` for the experiment.
    - If there is not enough space, please offload data from previous experiments to the storage server.
-<<<<<<< HEAD
-2. TODO: chrony/ptp status
-3. Connectivity checks: try to ping every robot. You can use the script `utils/ping_robots.sh` to do this.
-=======
-2. Check that the GPS has a valid fix outdoors using `gpsmon`. 
+2. Check that the GPS has a valid fix outdoors using `gpsmon`.
 3. Check that the Jetson is synced to GPS time via Chrony. `chronyc tracking` should indicate the time source as PPS. `chronyc sources` should also indicate a valid time source from PPS and GPS. `sudo ppstest` should timestamp the PPS rising edge at intervals extremely close to the top-of-second in system time (i.e. 0.9999s or 1.00001s)
 4. Check that the Ouster time is synchronized `curl -i -X DELETE http://192.0.2.123/api/v1/system/network/speed_override -H "Content-Type: application/json"`
 5. Connectivity checks: try to ping every robot. You can use the script `ping_robots.sh` to do this.
->>>>>>> 59014ec7
    - If a robot is not reachable, check the network connection and make sure the robot is powered on.
    - If you're looking for a specific robot, you can also independently use the `ping <ip_address>` command to check connectivity with a single robot. See the table below for the IP addresses of each payload.
 
